[project]
name = "fordefi-sdk"
version = "0.3.0"
description = "Fordefi SDK"
readme = "README.md"
requires-python = ">=3.11"
dependencies = [
    "pydantic==2.9.2",
    "ecdsa==0.13.3",
    "typer>=0.15.1",
    "requests==2.31.0",
]


[build-system]
requires = ["hatchling"]
build-backend = "hatchling.build"

[tool.hatch.build.targets.wheel]
packages = ["fordefi"]

[tool.ruff.lint]
<<<<<<< HEAD
select = ["ALL"]
ignore = [
  "D",
  "CPY001",
]

[tool.ruff.lint.per-file-ignores]
"tests/*" = [
  "S101",
  "ARG002",
  "SLF001",
  "FBT001",
  "FBT003",
]
=======
select = ["E4", "E7", "E9", "F", "I", "S", "ARG", "C90", "ERA"]
# select = ["ALL"]
ignore = ["D", "CPY001"]

[tool.ruff.lint.per-file-ignores]
"tests/*" = ["S101", "ARG", "SLF001"]
>>>>>>> 8fcdeb2c


[tool.uv]
dev-dependencies = [
    "pyright>=1.1.395",
    "pytest>=8.3.4",
    "httpretty>=1.1.4",
    "pytest-httpserver>=1.1.1",
    "pytest-cov>=6.0.0",
    "pytest-recording==0.13.2",
    "uv>=0.5.31",
    "pyperclip>=1.9.0",
    "ruff>=0.9.6",
    "openapi-core>=0.19.4",
    "openapi-spec-validator>=0.7.1",
]

[tool.pyright]
venvPath = "."
venv = ".venv"

reportPrivateLocalImportUsage = true

[tool.coverage.report]
exclude_lines = [
    "pragma: no cover",
    "def __repr__",
    "def __str__",
    "if TYPE_CHECKING",
    "if __name__ == \"__main__\":",
]<|MERGE_RESOLUTION|>--- conflicted
+++ resolved
@@ -20,7 +20,6 @@
 packages = ["fordefi"]
 
 [tool.ruff.lint]
-<<<<<<< HEAD
 select = ["ALL"]
 ignore = [
   "D",
@@ -35,15 +34,6 @@
   "FBT001",
   "FBT003",
 ]
-=======
-select = ["E4", "E7", "E9", "F", "I", "S", "ARG", "C90", "ERA"]
-# select = ["ALL"]
-ignore = ["D", "CPY001"]
-
-[tool.ruff.lint.per-file-ignores]
-"tests/*" = ["S101", "ARG", "SLF001"]
->>>>>>> 8fcdeb2c
-
 
 [tool.uv]
 dev-dependencies = [
